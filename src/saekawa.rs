use std::ffi::CString;

use ::log::{debug, error, info};
use anyhow::{anyhow, Result};
use retour::static_detour;
use winapi::{
    ctypes::c_void,
    shared::minwindef::{__some_function, BOOL, DWORD, LPCVOID, LPDWORD},
    um::{
        errhandlingapi::GetLastError,
        libloaderapi::{GetModuleHandleA, GetProcAddress},
        winhttp::HINTERNET,
    },
};

use crate::{
<<<<<<< HEAD
    helpers::{
        call_tachi, decrypt_aes256_cbc, is_encrypted_endpoint, is_upsert_user_all_endpoint,
        read_hinternet_url, read_maybe_compressed_buffer, read_slice, request_tachi,
    },
=======
    helpers::{call_tachi, read_hinternet_url, read_potentially_deflated_buffer, request_tachi},
>>>>>>> 183995a0
    types::{
        game::UpsertUserAllRequest,
        tachi::{ClassEmblem, Difficulty, Import, ImportClasses, ImportScore},
    },
    CONFIGURATION, TACHI_IMPORT_URL, TACHI_STATUS_URL, UPSERT_USER_ALL_API_ENCRYPTED,
};

type WinHttpWriteDataFunc = unsafe extern "system" fn(HINTERNET, LPCVOID, DWORD, LPDWORD) -> BOOL;

static_detour! {
    static DetourWriteData: unsafe extern "system" fn (HINTERNET, LPCVOID, DWORD, LPDWORD) -> BOOL;
}

pub fn hook_init() -> Result<()> {
    if !CONFIGURATION.general.enable {
        return Ok(());
    }

    let resp: serde_json::Value = request_tachi("GET", TACHI_STATUS_URL.as_str(), None::<()>)?;
    let user_id = resp["body"]["whoami"]
        .as_u64()
        .ok_or(anyhow::anyhow!("Couldn't parse user from Tachi response"))?;

    let mut permissions = resp["body"]["permissions"]
        .as_array()
        .ok_or(anyhow!("Couldn't parse permissions from Tachi response"))?
        .into_iter()
        .filter_map(|v| v.as_str());

    if permissions.all(|v| v != "submit_score") {
        return Err(anyhow!("API key has insufficient permission. The permission submit_score must be set."));
    }

    info!("Logged in to Tachi with userID {user_id}");

    let winhttpwritedata = unsafe {
        let addr = get_proc_address("winhttp.dll", "WinHttpWriteData")
            .map_err(|err| anyhow!("{:#}", err))?;
        std::mem::transmute::<_, WinHttpWriteDataFunc>(addr)
    };

    unsafe {
<<<<<<< HEAD
        DetourWriteData.initialize(winhttpwritedata, winhttpwritedata_hook)?;

        DetourWriteData.enable()?;
=======
        DetourWriteData
            .initialize(winhttpwritedata, winhttpwritedata_hook)?
            .enable()?;
>>>>>>> 183995a0
    };

    info!("Hook successfully initialized");

    Ok(())
}

pub fn hook_release() -> Result<()> {
    if !CONFIGURATION.general.enable {
        return Ok(());
    }

    unsafe { DetourWriteData.disable()? };

    Ok(())
}

fn winhttpwritedata_hook(
    h_request: HINTERNET,
    lp_buffer: LPCVOID,
    dw_number_of_bytes_to_write: DWORD,
    lpdw_number_of_bytes_written: LPDWORD,
) -> BOOL {
    debug!("hit winhttpwritedata");

    let orig = || unsafe {
        DetourWriteData.call(
            h_request,
            lp_buffer,
            dw_number_of_bytes_to_write,
            lpdw_number_of_bytes_written,
        )
    };

    let url = match read_hinternet_url(h_request) {
        Ok(url) => url,
        Err(err) => {
            error!("There was an error reading the request URL: {:#}", err);
            return orig();
        }
    };
    debug!("winhttpwritedata URL: {url}");

    let Some(endpoint) = url.split('/').last() else {
        error!("Could not get name of endpoint");
        return orig();
    };

    let is_upsert_user_all = is_upsert_user_all_endpoint(endpoint);
    // Exit early if release mode and the endpoint is not what we're looking for
    if cfg!(not(debug_assertions)) && !is_upsert_user_all {
        return orig();
    }

    let is_encrypted = is_encrypted_endpoint(endpoint);
    if is_encrypted
        && (CONFIGURATION.crypto.key.is_empty()
            || CONFIGURATION.crypto.iv.is_empty()
            || UPSERT_USER_ALL_API_ENCRYPTED.is_none())
    {
        error!("Communications with the server is encrypted, but no keys were provided. Fill in the keys by editing 'saekawa.toml'.");
        return orig();
    }

    let mut raw_request_body =
        match read_slice(lp_buffer as *const u8, dw_number_of_bytes_to_write as usize) {
            Ok(data) => data,
            Err(err) => {
                error!("There was an error reading the request body: {:#}", err);
                return orig();
            }
        };

    debug!("raw request body: {:?}", raw_request_body);

    let request_body_compressed = if is_encrypted {
        match decrypt_aes256_cbc(
            &mut raw_request_body,
            &CONFIGURATION.crypto.key,
            &CONFIGURATION.crypto.iv,
        ) {
            Ok(res) => res,
            Err(err) => {
                error!("Could not decrypt request: {:#}", err);
                return orig();
            }
        }
    } else {
        raw_request_body
    };

    let request_body = match read_maybe_compressed_buffer(&request_body_compressed[..]) {
        Ok(data) => data,
        Err(err) => {
            error!("There was an error decoding the request body: {:#}", err);
            return orig();
        }
    };

    debug!("decoded request body: {request_body}");

    // Reached in debug mode
    if !is_upsert_user_all {
        return orig();
    }

    let upsert_req = match serde_json::from_str::<UpsertUserAllRequest>(&request_body) {
        Ok(req) => req,
        Err(err) => {
            error!("Could not parse request body: {:#}", err);
            return orig();
        }
    };

    debug!("Parsed request body: {:#?}", upsert_req);

    let user_data = &upsert_req.upsert_user_all.user_data[0];
    let access_code = &user_data.access_code;
    if !CONFIGURATION.cards.whitelist.is_empty()
        && !CONFIGURATION.cards.whitelist.contains(access_code)
    {
        info!("Card {access_code} is not whitelisted, skipping score submission");
        return orig();
    }

    let classes = if CONFIGURATION.general.export_class {
        Some(ImportClasses {
            dan: ClassEmblem::try_from(user_data.class_emblem_medal).ok(),
            emblem: ClassEmblem::try_from(user_data.class_emblem_base).ok(),
        })
    } else {
        None
    };

    let scores = upsert_req
        .upsert_user_all
        .user_playlog_list
        .into_iter()
        .filter_map(|playlog| {
            let result =
                ImportScore::try_from_playlog(playlog, CONFIGURATION.general.fail_over_lamp);
            if result
                .as_ref()
                .is_ok_and(|v| v.difficulty != Difficulty::WorldsEnd)
            {
                result.ok()
            } else {
                None
            }
        })
        .collect::<Vec<ImportScore>>();

    if scores.is_empty() {
        if classes.is_none() {
            return orig();
        }

        if classes
            .clone()
            .is_some_and(|v| v.dan.is_none() && v.emblem.is_none())
        {
            return orig();
        }
    }

    let import = Import {
        classes,
        scores,
        ..Default::default()
    };

    match call_tachi("POST", TACHI_IMPORT_URL.as_str(), Some(import)) {
        Ok(_) => info!("Successfully imported scores for card {access_code}"),
        Err(err) => error!("Could not import scores for card {access_code}: {:#}", err),
    };

    orig()
}

fn get_proc_address(module: &str, function: &str) -> Result<*mut __some_function> {
    let module_name = CString::new(module).unwrap();
    let fun_name = CString::new(function).unwrap();

    let module = unsafe { GetModuleHandleA(module_name.as_ptr()) };
    if (module as *const c_void).is_null() {
        let ec = unsafe { GetLastError() };
        return Err(anyhow!("could not get module handle, error code {ec}"));
    }

    let addr = unsafe { GetProcAddress(module, fun_name.as_ptr()) };
    if (addr as *const c_void).is_null() {
        let ec = unsafe { GetLastError() };
        return Err(anyhow!("could not get function address, error code {ec}"));
    }

    Ok(addr)
}<|MERGE_RESOLUTION|>--- conflicted
+++ resolved
@@ -14,14 +14,10 @@
 };
 
 use crate::{
-<<<<<<< HEAD
     helpers::{
         call_tachi, decrypt_aes256_cbc, is_encrypted_endpoint, is_upsert_user_all_endpoint,
         read_hinternet_url, read_maybe_compressed_buffer, read_slice, request_tachi,
     },
-=======
-    helpers::{call_tachi, read_hinternet_url, read_potentially_deflated_buffer, request_tachi},
->>>>>>> 183995a0
     types::{
         game::UpsertUserAllRequest,
         tachi::{ClassEmblem, Difficulty, Import, ImportClasses, ImportScore},
@@ -64,15 +60,9 @@
     };
 
     unsafe {
-<<<<<<< HEAD
-        DetourWriteData.initialize(winhttpwritedata, winhttpwritedata_hook)?;
-
-        DetourWriteData.enable()?;
-=======
         DetourWriteData
             .initialize(winhttpwritedata, winhttpwritedata_hook)?
             .enable()?;
->>>>>>> 183995a0
     };
 
     info!("Hook successfully initialized");
